--- conflicted
+++ resolved
@@ -76,41 +76,6 @@
           await page.setCookie(cookie);
         }
       }
-<<<<<<< HEAD
-
-      await Promise.all([
-        page.goto(MYCLIP_URL, {
-          waitUntil: "load"
-        }),
-        page.screenshot({ path: "test-logining-cookie.png" })
-      ]);
-
-      if (await isNotLoggedInSeiga(page)) {
-        await page.goto(LOGIN_URL, {
-          waitUntil: "load"
-        });
-
-        const useridInput_Handle = page.$x(xpath.useridInput);
-        const passwordInput_Handle = page.$x(xpath.passwordInput);
-        const loginButton_Handle = page.$x(xpath.loginButton);
-
-        await (await useridInput_Handle)[0].type(user_name);
-        await (await passwordInput_Handle)[0].type(password);
-
-        await Promise.all([
-          page.waitForNavigation({
-            timeout: 60000,
-            waitUntil: "networkidle2"
-          }),
-          (await loginButton_Handle)[0].click(),
-          page.screenshot({ path: "test-logining-password.png" })
-        ]);
-      }
-
-      const afterCookies = await page.cookies();
-      fs.writeFileSync(COOKIE_PATH, JSON.stringify(afterCookies));
-
-=======
 
       await page.goto(MYCLIP_URL, {
         waitUntil: "load"
@@ -140,7 +105,6 @@
       const afterCookies = await page.cookies();
       fs.writeFileSync(COOKIE_PATH, JSON.stringify(afterCookies));
 
->>>>>>> 85f6abec
       console.log(`${PROCESS_DESCRIPTION}: Login Completed!`);
     } catch (e) {
       console.log(e);
@@ -155,11 +119,6 @@
       const page = await (await browser.pages())[1];
 
       console.log(`${PROCESS_DESCRIPTION}: Scraping Started!`);
-<<<<<<< HEAD
-
-      await page.screenshot({ path: "test-after-login.png" });
-=======
->>>>>>> 85f6abec
 
       for (;;) {
         const eachIllustLinks_eh = await page.$x(xpath.eachIllustLinks);
